--- conflicted
+++ resolved
@@ -15,13 +15,10 @@
     "https://homewizfrontend.vercel.app",
     "https://homewiz-frontend.vercel.app",
     "https://homewiz-frontend-one.vercel.app",
-<<<<<<< HEAD
     "https://homewiz-frontend-b27n58pus-home-wiz1.vercel.app",
     "https://homewiz-frontend-five.vercel.app",
     "https://homewiz-frontend-b27n58pus-home-wiz1.vercel.app",
-=======
     "https://homewiz-frontend-five.vercel.app/",
->>>>>>> f14eeff5
     "http://localhost:3000",  # Keep for local development
 ]
 
